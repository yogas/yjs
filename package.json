--- conflicted
+++ resolved
@@ -1,10 +1,6 @@
 {
   "name": "yjs",
-<<<<<<< HEAD
-  "version": "0.6.36",
-=======
   "version": "0.6.40",
->>>>>>> ded8ef07
   "description": "A framework for real-time p2p shared editing on arbitrary complex data types",
   "main": "y.js",
   "scripts": {
